﻿// Copyright (c) Microsoft. All rights reserved.

using System;
using System.Collections.Generic;
using System.IO;
using System.Linq;
using System.Threading;
using System.Threading.Tasks;
using Microsoft.Agents.AI.Workflows.Declarative.Interpreter;
using Microsoft.Agents.AI.Workflows.Declarative.Kit;
using Microsoft.Agents.AI.Workflows.Declarative.ObjectModel;
using Microsoft.Agents.AI.Workflows.Declarative.PowerFx;
using Microsoft.Bot.ObjectModel;
using Microsoft.Extensions.AI;
using Moq;
using Xunit.Abstractions;
using Xunit.Sdk;

namespace Microsoft.Agents.AI.Workflows.Declarative.UnitTests;

/// <summary>
/// Tests execution of workflow created by <see cref="DeclarativeWorkflowBuilder"/>.
/// </summary>
public sealed class DeclarativeWorkflowTest(ITestOutputHelper output) : WorkflowTest(output)
{
    private List<WorkflowEvent> WorkflowEvents { get; } = [];

    private Dictionary<Type, int> WorkflowEventCounts { get; set; } = [];

    [Theory]
    [InlineData("BadEmpty.yaml")]
    [InlineData("BadId.yaml")]
    [InlineData("BadKind.yaml")]
    public async Task InvalidWorkflowAsync(string workflowFile)
    {
        await Assert.ThrowsAsync<DeclarativeModelException>(() => this.RunWorkflowAsync(workflowFile));
        this.AssertNotExecuted("end_all");
    }

    [Fact]
    public async Task LoopEachActionAsync()
    {
        await this.RunWorkflowAsync("LoopEach.yaml");
        this.AssertExecutionCount(expectedCount: 34);
        this.AssertExecuted("foreach_loop");
        this.AssertExecuted("set_variable_inner");
        this.AssertExecuted("send_activity_inner");
        this.AssertExecuted("end_all");
    }

    [Fact]
    public async Task LoopBreakActionAsync()
    {
        await this.RunWorkflowAsync("LoopBreak.yaml");
        this.AssertExecutionCount(expectedCount: 6);
        this.AssertExecuted("foreach_loop");
        this.AssertExecuted("break_loop_now");
        this.AssertExecuted("end_all");
        this.AssertNotExecuted("set_variable_inner");
        this.AssertNotExecuted("send_activity_inner");
    }

    [Fact]
    public async Task LoopContinueActionAsync()
    {
        await this.RunWorkflowAsync("LoopContinue.yaml");
        this.AssertExecutionCount(expectedCount: 22);
        this.AssertExecuted("foreach_loop");
        this.AssertExecuted("continue_loop_now");
        this.AssertExecuted("end_all");
        this.AssertNotExecuted("set_variable_inner");
        this.AssertNotExecuted("send_activity_inner");
    }

    [Fact]
    public async Task EndConversationActionAsync()
    {
        await this.RunWorkflowAsync("EndConversation.yaml");
        this.AssertExecutionCount(expectedCount: 1);
        this.AssertExecuted("end_all");
        this.AssertNotExecuted("sendActivity_1");
    }

    [Fact]
    public async Task GotoActionAsync()
    {
        await this.RunWorkflowAsync("Goto.yaml");
        this.AssertExecutionCount(expectedCount: 2);
        this.AssertExecuted("goto_end");
        this.AssertExecuted("end_all");
        this.AssertNotExecuted("sendActivity_1");
        this.AssertNotExecuted("sendActivity_2");
        this.AssertNotExecuted("sendActivity_3");
    }

    [Fact]
    public async Task QuestionAsync()
    {
        await this.RunWorkflowAsync("Question.yaml");
        this.AssertExecutionCount(expectedCount: 3, adjustCompletion: true);
        this.AssertExecuted(QuestionExecutor.Steps.Prepare("question_input"), isScope: true);
        this.AssertExecuted("question_input", isScope: true);
    }

    [Theory]
    [InlineData(12)]
    [InlineData(37)]
    public async Task ConditionActionAsync(int input)
    {
        await this.RunWorkflowAsync("Condition.yaml", input);
        this.AssertExecutionCount(expectedCount: 9);
        this.AssertExecuted("setVariable_test");
        this.AssertExecuted("conditionGroup_test");
        if (input % 2 == 0)
        {
            this.AssertExecuted("conditionItem_even", isScope: true);
            this.AssertExecuted("sendActivity_even");
            this.AssertNotExecuted("conditionItem_odd");
            this.AssertNotExecuted("sendActivity_odd");
            this.AssertMessage("EVEN");
        }
        else
        {
            this.AssertExecuted("conditionItem_odd", isScope: true);
            this.AssertExecuted("sendActivity_odd");
            this.AssertNotExecuted("conditionItem_even");
            this.AssertNotExecuted("sendActivity_even");
            this.AssertMessage("ODD");
        }
        this.AssertExecuted("end_all");
    }

    [Theory]
    [InlineData(12, 7)]
    [InlineData(37, 9)]
    public async Task ConditionActionWithElseAsync(int input, int expectedActions)
    {
        await this.RunWorkflowAsync("ConditionElse.yaml", input);
        this.AssertExecutionCount(expectedActions);
        this.AssertExecuted("setVariable_test");
        this.AssertExecuted("conditionGroup_test");
        if (input % 2 == 0)
        {
            this.AssertExecuted("sendActivity_else", isScope: true);
            this.AssertNotExecuted("conditionItem_odd");
            this.AssertNotExecuted("sendActivity_odd");
        }
        else
        {
            this.AssertExecuted("conditionItem_odd", isScope: true);
            this.AssertExecuted("sendActivity_odd");
            this.AssertNotExecuted("sendActivity_else");
        }
        this.AssertExecuted("end_all");
    }

    [Theory]
    [InlineData("EndConversation.yaml", 1, "end_all")]
    [InlineData("EndDialog.yaml", 1, "end_all")]
    [InlineData("EditTable.yaml", 2, "edit_var")]
    [InlineData("EditTableV2.yaml", 2, "edit_var")]
    [InlineData("ParseValue.yaml", 2, "parse_var")]
    [InlineData("SendActivity.yaml", 2, "activity_input")]
    [InlineData("SetVariable.yaml", 1, "set_var")]
    [InlineData("SetTextVariable.yaml", 1, "set_text")]
    [InlineData("ClearAllVariables.yaml", 1, "clear_all")]
    [InlineData("ResetVariable.yaml", 2, "clear_var")]
    [InlineData("MixedScopes.yaml", 2, "activity_input")]
    public async Task ExecuteActionAsync(string workflowFile, int expectedCount, string expectedId)
    {
        await this.RunWorkflowAsync(workflowFile);
        this.AssertExecutionCount(expectedCount);
        this.AssertExecuted(expectedId);
    }

    [Theory]
    [InlineData(typeof(ActivateExternalTrigger.Builder))]
    [InlineData(typeof(AdaptiveCardPrompt.Builder))]
    [InlineData(typeof(BeginDialog.Builder))]
    [InlineData(typeof(CSATQuestion.Builder))]
    [InlineData(typeof(CancelAllDialogs.Builder))]
    [InlineData(typeof(CancelDialog.Builder))]
    [InlineData(typeof(CreateSearchQuery.Builder))]
    [InlineData(typeof(DeleteActivity.Builder))]
    [InlineData(typeof(DisableTrigger.Builder))]
    [InlineData(typeof(DisconnectedNodeContainer.Builder))]
    [InlineData(typeof(EmitEvent.Builder))]
    [InlineData(typeof(GetActivityMembers.Builder))]
    [InlineData(typeof(GetConversationMembers.Builder))]
    [InlineData(typeof(HttpRequestAction.Builder))]
    [InlineData(typeof(InvokeAIBuilderModelAction.Builder))]
    [InlineData(typeof(InvokeConnectorAction.Builder))]
    [InlineData(typeof(InvokeCustomModelAction.Builder))]
    [InlineData(typeof(InvokeFlowAction.Builder))]
    [InlineData(typeof(InvokeSkillAction.Builder))]
    [InlineData(typeof(LogCustomTelemetryEvent.Builder))]
    [InlineData(typeof(OAuthInput.Builder))]
    [InlineData(typeof(RecognizeIntent.Builder))]
    [InlineData(typeof(RepeatDialog.Builder))]
    [InlineData(typeof(ReplaceDialog.Builder))]
    [InlineData(typeof(SearchAndSummarizeContent.Builder))]
    [InlineData(typeof(SearchAndSummarizeWithCustomModel.Builder))]
    [InlineData(typeof(SearchKnowledgeSources.Builder))]
    [InlineData(typeof(SignOutUser.Builder))]
    [InlineData(typeof(TransferConversation.Builder))]
    [InlineData(typeof(TransferConversationV2.Builder))]
    [InlineData(typeof(UnknownDialogAction.Builder))]
    [InlineData(typeof(UpdateActivity.Builder))]
    [InlineData(typeof(WaitForConnectorTrigger.Builder))]
    public void UnsupportedAction(Type type)
    {
        DialogAction.Builder? unsupportedAction = (DialogAction.Builder?)Activator.CreateInstance(type);
        Assert.NotNull(unsupportedAction);
        unsupportedAction.Id = "action_bad";
        AdaptiveDialog.Builder dialogBuilder =
            new()
            {
                BeginDialog =
                    new OnActivity.Builder()
                    {
                        Id = "anything",
                        Actions = [unsupportedAction]
                    }
            };
        AdaptiveDialog dialog = dialogBuilder.Build();

        WorkflowFormulaState state = new(RecalcEngineFactory.Create());
        Mock<WorkflowAgentProvider> mockAgentProvider = CreateMockProvider();
        DeclarativeWorkflowOptions options = new(mockAgentProvider.Object);
        WorkflowActionVisitor visitor = new(new DeclarativeWorkflowExecutor<string>(WorkflowActionVisitor.Steps.Root("anything"), options, state, (message) => DeclarativeWorkflowBuilder.DefaultTransform(message)), state, options);
        WorkflowElementWalker walker = new(visitor);
        walker.Visit(dialog);
        Assert.True(visitor.HasUnsupportedActions);
    }

    private void AssertExecutionCount(int expectedCount, bool adjustCompletion = false)
    {
        Assert.Equal(expectedCount + 2, this.WorkflowEventCounts[typeof(ExecutorInvokedEvent)]);
        Assert.Equal(expectedCount + (adjustCompletion ? 1 : 2), this.WorkflowEventCounts[typeof(ExecutorCompletedEvent)]);
    }

    private void AssertNotExecuted(string executorId)
    {
        Assert.DoesNotContain(this.WorkflowEvents.OfType<ExecutorInvokedEvent>(), e => e.ExecutorId == executorId);
        Assert.DoesNotContain(this.WorkflowEvents.OfType<ExecutorCompletedEvent>(), e => e.ExecutorId == executorId);
    }

    private void AssertExecuted(string executorId, bool isScope = false)
    {
        Assert.Contains(this.WorkflowEvents.OfType<ExecutorInvokedEvent>(), e => e.ExecutorId == executorId);
        Assert.Contains(this.WorkflowEvents.OfType<ExecutorCompletedEvent>(), e => e.ExecutorId == executorId);
        if (!isScope)
        {
            Assert.Contains(this.WorkflowEvents.OfType<DeclarativeActionInvokedEvent>(), e => e.ActionId == executorId);
            Assert.Contains(this.WorkflowEvents.OfType<DeclarativeActionCompletedEvent>(), e => e.ActionId == executorId);
        }
    }

    private void AssertMessage(string message) =>
        Assert.Contains(this.WorkflowEvents.OfType<MessageActivityEvent>(), e => string.Equals(e.Message.Trim(), message, StringComparison.Ordinal));

    private Task RunWorkflowAsync(string workflowPath) =>
        this.RunWorkflowAsync(workflowPath, "Test input message");

    private async Task RunWorkflowAsync<TInput>(string workflowPath, TInput workflowInput) where TInput : notnull
    {
        using StreamReader yamlReader = File.OpenText(Path.Combine("Workflows", workflowPath));
        Mock<WorkflowAgentProvider> mockAgentProvider = CreateMockProvider();
        DeclarativeWorkflowOptions workflowContext = new(mockAgentProvider.Object) { LoggerFactory = this.Output };

        Workflow workflow = DeclarativeWorkflowBuilder.Build<TInput>(yamlReader, workflowContext);

        await using StreamingRun run = await InProcessExecution.StreamAsync(workflow, workflowInput);

        await foreach (WorkflowEvent workflowEvent in run.WatchStreamAsync())
        {
<<<<<<< HEAD
            bool exitLoop = false;
            this.WorkflowEvents.Add(workflowEvent);
            switch (workflowEvent)
            {
                case ExecutorInvokedEvent invokeEvent:
                    ActionExecutorResult? message = invokeEvent.Data as ActionExecutorResult;
                    this.Output.WriteLine($"EXEC: {invokeEvent.ExecutorId} << {message?.ExecutorId ?? "?"} [{message?.Result ?? "-"}]");
                    break;
                case DeclarativeActionInvokedEvent actionInvokeEvent:
                    this.Output.WriteLine($"ACTION ENTER: {actionInvokeEvent.ActionId}");
                    break;
                case DeclarativeActionCompletedEvent actionCompleteEvent:
                    this.Output.WriteLine($"ACTION EXIT: {actionCompleteEvent.ActionId}");
                    break;
                case MessageActivityEvent activityEvent:
                    this.Output.WriteLine($"ACTIVITY: {activityEvent.Message}");
                    break;
                case AgentRunResponseEvent messageEvent:
                    this.Output.WriteLine($"MESSAGE: {messageEvent.Response.Messages[0].Text.Trim()}");
                    break;
                case RequestInfoEvent:
                    exitLoop = true;
                    break;
            }
            if (exitLoop)
            {
                break;
=======
            this.WorkflowEvents.Add(workflowEvent);

            switch (workflowEvent)
            {
                case ExecutorInvokedEvent invokeEvent:
                    ActionExecutorResult? message = invokeEvent.Data as ActionExecutorResult;
                    this.Output.WriteLine($"EXEC: {invokeEvent.ExecutorId} << {message?.ExecutorId ?? "?"} [{message?.Result ?? "-"}]");
                    break;

                case DeclarativeActionInvokedEvent actionInvokeEvent:
                    this.Output.WriteLine($"ACTION ENTER: {actionInvokeEvent.ActionId}");
                    break;

                case DeclarativeActionCompletedEvent actionCompleteEvent:
                    this.Output.WriteLine($"ACTION EXIT: {actionCompleteEvent.ActionId}");
                    break;

                case MessageActivityEvent activityEvent:
                    this.Output.WriteLine($"ACTIVITY: {activityEvent.Message}");
                    break;

                case AgentRunResponseEvent messageEvent:
                    this.Output.WriteLine($"MESSAGE: {messageEvent.Response.Messages[0].Text.Trim()}");
                    break;

                case ExecutorFailedEvent failureEvent:
                    Console.WriteLine($"Executor failed [{failureEvent.ExecutorId}]: {failureEvent.Data?.Message ?? "Unknown"}");
                    break;

                case WorkflowErrorEvent errorEvent:
                    throw errorEvent.Data as Exception ?? new XunitException("Unexpected failure...");
>>>>>>> 988623e7
            }
        }

        this.WorkflowEventCounts = this.WorkflowEvents.GroupBy(e => e.GetType()).ToDictionary(e => e.Key, e => e.Count());
    }

    private static Mock<WorkflowAgentProvider> CreateMockProvider()
    {
        Mock<WorkflowAgentProvider> mockAgentProvider = new(MockBehavior.Strict);
        mockAgentProvider.Setup(provider => provider.CreateConversationAsync(It.IsAny<CancellationToken>())).Returns(() => Task.FromResult(Guid.NewGuid().ToString("N")));
        mockAgentProvider.Setup(provider => provider.CreateMessageAsync(It.IsAny<string>(), It.IsAny<ChatMessage>(), It.IsAny<CancellationToken>())).Returns(Task.FromResult(new ChatMessage(ChatRole.Assistant, "Hi!")));
        return mockAgentProvider;
    }
}<|MERGE_RESOLUTION|>--- conflicted
+++ resolved
@@ -274,7 +274,6 @@
 
         await foreach (WorkflowEvent workflowEvent in run.WatchStreamAsync())
         {
-<<<<<<< HEAD
             bool exitLoop = false;
             this.WorkflowEvents.Add(workflowEvent);
             switch (workflowEvent)
@@ -295,46 +294,19 @@
                 case AgentRunResponseEvent messageEvent:
                     this.Output.WriteLine($"MESSAGE: {messageEvent.Response.Messages[0].Text.Trim()}");
                     break;
+                case ExecutorFailedEvent failureEvent:
+                    Console.WriteLine($"Executor failed [{failureEvent.ExecutorId}]: {failureEvent.Data?.Message ?? "Unknown"}");
+                    break;
+                case WorkflowErrorEvent errorEvent:
+                    throw errorEvent.Data as Exception ?? new XunitException("Unexpected failure...");
                 case RequestInfoEvent:
                     exitLoop = true;
                     break;
             }
+
             if (exitLoop)
             {
                 break;
-=======
-            this.WorkflowEvents.Add(workflowEvent);
-
-            switch (workflowEvent)
-            {
-                case ExecutorInvokedEvent invokeEvent:
-                    ActionExecutorResult? message = invokeEvent.Data as ActionExecutorResult;
-                    this.Output.WriteLine($"EXEC: {invokeEvent.ExecutorId} << {message?.ExecutorId ?? "?"} [{message?.Result ?? "-"}]");
-                    break;
-
-                case DeclarativeActionInvokedEvent actionInvokeEvent:
-                    this.Output.WriteLine($"ACTION ENTER: {actionInvokeEvent.ActionId}");
-                    break;
-
-                case DeclarativeActionCompletedEvent actionCompleteEvent:
-                    this.Output.WriteLine($"ACTION EXIT: {actionCompleteEvent.ActionId}");
-                    break;
-
-                case MessageActivityEvent activityEvent:
-                    this.Output.WriteLine($"ACTIVITY: {activityEvent.Message}");
-                    break;
-
-                case AgentRunResponseEvent messageEvent:
-                    this.Output.WriteLine($"MESSAGE: {messageEvent.Response.Messages[0].Text.Trim()}");
-                    break;
-
-                case ExecutorFailedEvent failureEvent:
-                    Console.WriteLine($"Executor failed [{failureEvent.ExecutorId}]: {failureEvent.Data?.Message ?? "Unknown"}");
-                    break;
-
-                case WorkflowErrorEvent errorEvent:
-                    throw errorEvent.Data as Exception ?? new XunitException("Unexpected failure...");
->>>>>>> 988623e7
             }
         }
 
